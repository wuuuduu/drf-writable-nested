--- conflicted
+++ resolved
@@ -1,9 +1,6 @@
 ## 0.2.1
-<<<<<<< HEAD
 * Fix problem for updating models with UUID primary key field (@kseniyashaydurova)
-=======
 * Fix problem with raising Protected Error in deletion (@kseniyashaydurova)
->>>>>>> 736a648c
 
 ## 0.2.0
 * Add support for custom primary key field #10 (@tjwalch)
