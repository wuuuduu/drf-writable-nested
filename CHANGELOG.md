--- conflicted
+++ resolved
@@ -1,8 +1,7 @@
-<<<<<<< HEAD
-## 0.6.1
+## 0.6.3
 * Fix related object stealing (@Ian-MacLeod)
 * Save related objects by save instead of add 
-=======
+
 ## 0.6.2
 * Fix: Refresh from DB when updating nested object #122 (@pcarn)
 * Fix: UniqueFieldsMixin validation optional for partial update #117 (@robinchow)
@@ -10,7 +9,6 @@
 
 ## 0.6.1
 * Add support for Django 3.1 #115 (@LeeHanYeong)
->>>>>>> 726a6d5b
 
 ## 0.6.0
 * Drop end-of-life Django versions, add Django 2.2 and 3.0, and Python 3.8 (@johnthagen)
