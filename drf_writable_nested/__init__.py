__title__ = 'DRF writable nested'
<<<<<<< HEAD
__version__ = '0.6.1'
=======
__version__ = '0.6.2'
>>>>>>> 726a6d5b
__author__ = 'beda.software'
__license__ = 'BSD 2-Clause'
__copyright__ = 'Copyright 2014-2020 beda.software'

# Version synonym
VERSION = __version__


from .mixins import NestedUpdateMixin, NestedCreateMixin, UniqueFieldsMixin
from .serializers import WritableNestedModelSerializer<|MERGE_RESOLUTION|>--- conflicted
+++ resolved
@@ -1,12 +1,8 @@
 __title__ = 'DRF writable nested'
-<<<<<<< HEAD
-__version__ = '0.6.1'
-=======
-__version__ = '0.6.2'
->>>>>>> 726a6d5b
+__version__ = '0.6.3'
 __author__ = 'beda.software'
 __license__ = 'BSD 2-Clause'
-__copyright__ = 'Copyright 2014-2020 beda.software'
+__copyright__ = 'Copyright 2014-2021 beda.software'
 
 # Version synonym
 VERSION = __version__
