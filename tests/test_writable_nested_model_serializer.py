import uuid
from django.test import TestCase
from django.http.request import QueryDict
from django.db import transaction
from django.urls import reverse
from rest_framework import status
from rest_framework.exceptions import ValidationError
from rest_framework.test import APITestCase

from .utils import get_sample_file

from . import (
    models,
    serializers,
)


class WritableNestedModelSerializerTest(TestCase):
    def get_initial_data(self):
        return {
            'username': 'test',
            'profile': {
                'access_key': {
                    'key': 'key',
                },
                'sites': [
                    {
                        'url': 'http://google.com',
                    },
                    {
                        'url': 'http://yahoo.com',
                    },
                ],
                'avatars': [
                    {
                        'image': 'image-1.png',
                    },
                    {
                        'image': 'image-2.png',
                    },
                ],
                'message_set': [
                    {
                        'message': 'Message 1'
                    },
                    {
                        'message': 'Message 2'
                    },
                    {
                        'message': 'Message 3'
                    },
                ]
            },
        }

    def test_create(self):
        serializer = serializers.UserSerializer(data=self.get_initial_data())
        serializer.is_valid(raise_exception=True)
        user = serializer.save()

        self.assertIsNotNone(user)
        self.assertEqual(user.username, 'test')

        profile = user.profile
        self.assertIsNotNone(profile)
        self.assertIsNotNone(profile.access_key)
        self.assertEqual(profile.access_key.key, 'key')
        self.assertEqual(profile.sites.count(), 2)
        self.assertSetEqual(
            set(profile.sites.values_list('url', flat=True)),
            {'http://google.com', 'http://yahoo.com'}
        )
        self.assertEqual(profile.avatars.count(), 2)
        self.assertSetEqual(
            set(profile.avatars.values_list('image', flat=True)),
            {'image-1.png', 'image-2.png'}
        )

        # Check instances count
        self.assertEqual(models.User.objects.count(), 1)
        self.assertEqual(models.Profile.objects.count(), 1)
        self.assertEqual(models.Site.objects.count(), 2)
        self.assertEqual(models.Avatar.objects.count(), 2)
        self.assertEqual(models.AccessKey.objects.count(), 1)

    def test_create_with_not_specified_reverse_one_to_one(self):
        serializer = serializers.UserSerializer(data={'username': 'test'})
        serializer.is_valid(raise_exception=True)
        user = serializer.save()
        self.assertFalse(models.Profile.objects.filter(user=user).exists())

    def test_create_with_empty_reverse_one_to_one(self):
        serializer = serializers.UserSerializer(
            data={'username': 'test', 'profile': None})
        serializer.is_valid(raise_exception=True)
        user = serializer.save()
        self.assertFalse(models.Profile.objects.filter(user=user).exists())

    def test_create_with_custom_field(self):
        data = self.get_initial_data()
        data['custom_field'] = 'custom value'
        serializer = serializers.CustomSerializer(data=data)
        serializer.is_valid(raise_exception=True)
        user = serializer.save()
        self.assertIsNotNone(user)

    def test_create_with_generic_relation(self):
        first_tag = 'the_first_tag'
        next_tag = 'the_next_tag'
        data = {
            'tags': [
                {'tag': first_tag},
                {'tag': next_tag},
            ],
        }
        serializer = serializers.TaggedItemSerializer(data=data)
        serializer.is_valid(raise_exception=True)
        item = serializer.save()
        self.assertIsNotNone(item)
        self.assertEqual(2, models.Tag.objects.count())
        self.assertEqual(first_tag, item.tags.all()[0].tag)
        self.assertEqual(next_tag, item.tags.all()[1].tag)

    def test_update(self):
        serializer = serializers.UserSerializer(data=self.get_initial_data())
        serializer.is_valid(raise_exception=True)
        user = serializer.save()

        # Check instances count
        self.assertEqual(models.User.objects.count(), 1)
        self.assertEqual(models.Profile.objects.count(), 1)
        self.assertEqual(models.Site.objects.count(), 2)
        self.assertEqual(models.Avatar.objects.count(), 2)
        self.assertEqual(models.Message.objects.count(), 3)

        # Update
        user_pk = user.pk
        profile_pk = user.profile.pk

        message_to_update_str_pk = str(user.profile.message_set.first().pk)
        message_to_update_pk = user.profile.message_set.last().pk
        serializer = serializers.UserSerializer(
            instance=user,
            data={
                'pk': user_pk,
                'username': 'new',
                'profile': {
                    'pk': profile_pk,
                    'access_key': None,
                    'sites': [
                        {
                            'url': 'http://new-site.com',
                        },
                    ],
                    'avatars': [
                        {
                            'pk': user.profile.avatars.earliest('pk').pk,
                            'image': 'old-image-1.png',
                        },
                        {
                            'image': 'new-image-1.png',
                        },
                        {
                            'image': 'new-image-2.png',
                        },
                    ],
                    'message_set': [
                        {
                            'pk': message_to_update_str_pk,
                            'message': 'Old message 1'
                        },
                        {
                            'pk': message_to_update_pk,
                            'message': 'Old message 2'
                        },
                        {
                            'message': 'New message 1'
                        }
                    ],
                },
            },
        )

        serializer.is_valid(raise_exception=True)
        user = serializer.save()
        user.refresh_from_db()
        self.assertIsNotNone(user)
        self.assertEqual(user.pk, user_pk)
        self.assertEqual(user.username, 'new')

        profile = user.profile
        self.assertIsNotNone(profile)
        self.assertIsNone(profile.access_key)
        self.assertEqual(profile.pk, profile_pk)
        self.assertEqual(profile.sites.count(), 1)
        self.assertSetEqual(
            set(profile.sites.values_list('url', flat=True)),
            {'http://new-site.com'}
        )
        self.assertEqual(profile.avatars.count(), 3)
        self.assertSetEqual(
            set(profile.avatars.values_list('image', flat=True)),
            {'old-image-1.png', 'new-image-1.png', 'new-image-2.png'}
        )
        self.assertSetEqual(
            set(profile.message_set.values_list('message', flat=True)),
            {'Old message 1', 'Old message 2', 'New message 1'}
        )
        # Check that message which supposed to be updated still in profile
        # message_set (new message wasn't created instead of update)
        self.assertIn(
            message_to_update_pk,
            profile.message_set.values_list('id', flat=True)
        )
        self.assertIn(
            uuid.UUID(message_to_update_str_pk),
            profile.message_set.values_list('id', flat=True)
        )

        # Check instances count
        self.assertEqual(models.User.objects.count(), 1)
        self.assertEqual(models.Profile.objects.count(), 1)
        self.assertEqual(models.Avatar.objects.count(), 3)
        self.assertEqual(models.Message.objects.count(), 3)
        # Access key shouldn't be removed because it is FK
        self.assertEqual(models.AccessKey.objects.count(), 1)
        # Sites shouldn't be deleted either as it is M2M
        self.assertEqual(models.Site.objects.count(), 3)

    def test_update_reverse_one_to_one_without_pk(self):
        serializer = serializers.UserSerializer(data=self.get_initial_data())
        serializer.is_valid(raise_exception=True)
        user = serializer.save()

        # Check instances count
        self.assertEqual(models.User.objects.count(), 1)
        self.assertEqual(models.Profile.objects.count(), 1)
        self.assertEqual(models.Site.objects.count(), 2)
        self.assertEqual(models.Avatar.objects.count(), 2)
        self.assertEqual(models.Message.objects.count(), 3)

        # Update
        user_pk = user.pk
        profile_pk = user.profile.pk

        message_to_update_str_pk = str(user.profile.message_set.first().pk)
        message_to_update_pk = user.profile.message_set.last().pk
        serializer = serializers.UserSerializer(
            instance=user,
            data={
                'pk': user_pk,
                'username': 'new',
                'profile': {
                    # omit pk
                    'access_key': None,
                    'sites': [
                        {
                            'url': 'http://new-site.com',
                        },
                    ],
                    'avatars': [
                        {
                            'pk': user.profile.avatars.earliest('pk').pk,
                            'image': 'old-image-1.png',
                        },
                        {
                            'image': 'new-image-1.png',
                        },
                        {
                            'image': 'new-image-2.png',
                        },
                    ],
                    'message_set': [
                        {
                            'pk': message_to_update_str_pk,
                            'message': 'Old message 1'
                        },
                        {
                            'pk': message_to_update_pk,
                            'message': 'Old message 2'
                        },
                        {
                            'message': 'New message 1'
                        }
                    ],
                },
            },
        )

        serializer.is_valid(raise_exception=True)
        user = serializer.save()
        user.refresh_from_db()
        self.assertIsNotNone(user)
        self.assertEqual(user.pk, user_pk)
        self.assertEqual(user.username, 'new')

        profile = user.profile
        self.assertIsNotNone(profile)
        self.assertIsNone(profile.access_key)
        self.assertEqual(profile.pk, profile_pk)
        self.assertEqual(profile.sites.count(), 1)
        self.assertSetEqual(
            set(profile.sites.values_list('url', flat=True)),
            {'http://new-site.com'}
        )
        self.assertEqual(profile.avatars.count(), 3)
        self.assertSetEqual(
            set(profile.avatars.values_list('image', flat=True)),
            {'old-image-1.png', 'new-image-1.png', 'new-image-2.png'}
        )
        self.assertSetEqual(
            set(profile.message_set.values_list('message', flat=True)),
            {'Old message 1', 'Old message 2', 'New message 1'}
        )
        # Check that message which supposed to be updated still in profile
        # messages (new message wasn't created instead of update)
        self.assertIn(
            message_to_update_pk,
            profile.message_set.values_list('id', flat=True)
        )
        self.assertIn(
            uuid.UUID(message_to_update_str_pk),
            profile.message_set.values_list('id', flat=True)
        )

        # Check instances count
        self.assertEqual(models.User.objects.count(), 1)
        self.assertEqual(models.Profile.objects.count(), 1)
        self.assertEqual(models.Avatar.objects.count(), 3)
        self.assertEqual(models.Message.objects.count(), 3)
        # Access key shouldn't be removed because it is FK
        self.assertEqual(models.AccessKey.objects.count(), 1)
        # Sites shouldn't be deleted either as it is M2M
        self.assertEqual(models.Site.objects.count(), 3)

    def test_update_raise_protected_error(self):
        serializer = serializers.UserSerializer(data=self.get_initial_data())
        serializer.is_valid(raise_exception=True)
        user = serializer.save()

        user.user_avatar = user.profile.avatars.first()
        user.save()

        serializer = serializers.ProfileSerializer(
            instance=user.profile,
            data={
                'access_key': None,
                'sites': [],
                'avatars': [
                    {
                        'pk': user.profile.avatars.last().id,
                        'image': 'old-image-1.png',
                    },
                    {
                        'image': 'new-image-1.png',
                    },
                ],
                'message_set': [],
            }
        )

        serializer.is_valid(raise_exception=True)
        with self.assertRaises(ValidationError):
            # TODO: remove transaction.atomic after #48 will be closed
            with transaction.atomic():
                serializer.save()

        # Check that protected avatar hasn't been deleted
        self.assertEqual(models.Avatar.objects.count(), 2)
        self.assertSetEqual(
            set(models.Avatar.objects.values_list('pk', flat=True)),
            {
                user.profile.avatars.first().id,
                user.profile.avatars.last().id
            })

    def test_update_with_empty_reverse_one_to_one(self):
        serializer = serializers.UserSerializer(data=self.get_initial_data())
        serializer.is_valid(raise_exception=True)
        user = serializer.save()
        self.assertIsNotNone(user.profile)

        serializer = serializers.UserSerializer(
            instance=user,
            data={
                'pk': user.pk,
                'username': 'new',
                'profile': None
            }
        )
        serializer.is_valid(raise_exception=True)
        user = serializer.save()
        self.assertFalse(models.Profile.objects.filter(user=user).exists())

    def test_partial_update(self):
        serializer = serializers.UserSerializer(data=self.get_initial_data())
        serializer.is_valid(raise_exception=True)
        user = serializer.save()

        # Check instances count
        self.assertEqual(models.User.objects.count(), 1)
        self.assertEqual(models.Profile.objects.count(), 1)
        self.assertEqual(models.Site.objects.count(), 2)
        self.assertEqual(models.Avatar.objects.count(), 2)
        self.assertEqual(models.AccessKey.objects.count(), 1)

        # Partial update
        user_pk = user.pk
        profile_pk = user.profile.pk

        serializer = serializers.UserSerializer(
            instance=user,
            partial=True,
            data={
                'pk': user_pk,
                'username': 'new',
            }
        )
        serializer.is_valid(raise_exception=True)
        user = serializer.save()
        user.refresh_from_db()
        self.assertIsNotNone(user)
        self.assertEqual(user.pk, user_pk)
        self.assertEqual(user.username, 'new')

        profile = user.profile
        self.assertIsNotNone(profile)
        self.assertIsNotNone(profile.access_key)
        self.assertEqual(profile.access_key.key, 'key')
        self.assertEqual(profile.pk, profile_pk)
        self.assertEqual(profile.sites.count(), 2)
        self.assertSetEqual(
            set(profile.sites.values_list('url', flat=True)),
            {'http://google.com', 'http://yahoo.com'}
        )
        self.assertEqual(profile.avatars.count(), 2)
        self.assertSetEqual(
            set(profile.avatars.values_list('image', flat=True)),
            {'image-1.png', 'image-2.png'}
        )

        # Check instances count
        self.assertEqual(models.User.objects.count(), 1)
        self.assertEqual(models.Profile.objects.count(), 1)
        self.assertEqual(models.Site.objects.count(), 2)
        self.assertEqual(models.Avatar.objects.count(), 2)
        self.assertEqual(models.AccessKey.objects.count(), 1)

    def test_partial_update_direct_fk(self):
        serializer = serializers.UserSerializer(data=self.get_initial_data())
        serializer.is_valid(raise_exception=True)
        user = serializer.save()

        # Check instances count
        self.assertEqual(models.User.objects.count(), 1)
        self.assertEqual(models.Profile.objects.count(), 1)
        self.assertEqual(models.Site.objects.count(), 2)
        self.assertEqual(models.Avatar.objects.count(), 2)
        self.assertEqual(models.AccessKey.objects.count(), 1)

        # Partial update
        user_pk = user.pk
        profile_pk = user.profile.pk
        access_key_pk = user.profile.access_key.pk

        serializer = serializers.UserSerializer(
            instance=user,
            partial=True,
            data={
                'pk': user_pk,
                'profile': {
                    'pk': profile_pk,
                    'access_key': {
                        'pk': access_key_pk,
                        'key': 'new',
                    }
                },
            }
        )
        serializer.is_valid(raise_exception=True)
        user = serializer.save()
        user.refresh_from_db()
        self.assertIsNotNone(user)
        self.assertEqual(user.pk, user_pk)
        self.assertEqual(user.username, 'test')

        profile = user.profile
        self.assertIsNotNone(profile)
        access_key = profile.access_key
        self.assertIsNotNone(access_key)
        self.assertEqual(access_key.key, 'new')
        self.assertEqual(access_key.pk, access_key_pk)

        # Check instances count
        self.assertEqual(models.User.objects.count(), 1)
        self.assertEqual(models.Profile.objects.count(), 1)
        self.assertEqual(models.Site.objects.count(), 2)
        self.assertEqual(models.Avatar.objects.count(), 2)
        self.assertEqual(models.AccessKey.objects.count(), 1)

    def test_nested_partial_update(self):
        serializer = serializers.UserSerializer(data=self.get_initial_data())
        serializer.is_valid(raise_exception=True)
        user = serializer.save()

        # Check instances count
        self.assertEqual(models.User.objects.count(), 1)
        self.assertEqual(models.Profile.objects.count(), 1)
        self.assertEqual(models.Site.objects.count(), 2)
        self.assertEqual(models.Avatar.objects.count(), 2)
        self.assertEqual(models.AccessKey.objects.count(), 1)

        # Partial update
        user_pk = user.pk
        profile_pk = user.profile.pk

        serializer = serializers.UserSerializer(
            instance=user,
            partial=True,
            data={
                'pk': user_pk,
                'profile': {
                    'pk': profile_pk,
                    'access_key': {
                        'key': 'new',
                    }
                },
            }
        )
        serializer.is_valid(raise_exception=True)
        user = serializer.save()
        user.refresh_from_db()
        self.assertIsNotNone(user)
        self.assertEqual(user.pk, user_pk)
        self.assertEqual(user.username, 'test')

        profile = user.profile
        self.assertIsNotNone(profile)
        self.assertIsNotNone(profile.access_key)
        self.assertEqual(profile.access_key.key, 'new')
        self.assertEqual(profile.pk, profile_pk)
        self.assertEqual(profile.sites.count(), 2)
        self.assertSetEqual(
            set(profile.sites.values_list('url', flat=True)),
            {'http://google.com', 'http://yahoo.com'}
        )
        self.assertEqual(profile.avatars.count(), 2)
        self.assertSetEqual(
            set(profile.avatars.values_list('image', flat=True)),
            {'image-1.png', 'image-2.png'}
        )

        # Check instances count
        self.assertEqual(models.User.objects.count(), 1)
        self.assertEqual(models.Profile.objects.count(), 1)
        self.assertEqual(models.Site.objects.count(), 2)
        self.assertEqual(models.Avatar.objects.count(), 2)
        # Old access key shouldn't be deleted
        self.assertEqual(models.AccessKey.objects.count(), 2)

    def test_nested_partial_update_failed_with_empty_direct_fk_object(self):
        serializer = serializers.UserSerializer(data=self.get_initial_data())
        serializer.is_valid(raise_exception=True)
        user = serializer.save()

        # Check nested instances is None
        self.assertIsNone(user.user_avatar)

        serializer = serializers.UserSerializer(
            instance=user,
            partial=True,
            data={
                'username': 'new',
                'user_avatar': {},
            }
        )
        serializer.is_valid(raise_exception=True)
        with self.assertRaises(ValidationError):
            serializer.save()

    def test_update_with_generic_relation(self):
        item = models.TaggedItem.objects.create()
        serializer = serializers.TaggedItemSerializer(
            instance=item,
            data={
                'tags': [{
                    'tag': 'the_tag',
                }]
            }
        )
        serializer.is_valid(raise_exception=True)
        serializer.save()
        item.refresh_from_db()
        self.assertEqual(1, item.tags.count())

        serializer = serializers.TaggedItemSerializer(
            instance=item,
            data={
                'tags': [{
                    'pk': item.tags.get().pk,
                    'tag': 'the_new_tag',
                }]
            }
        )
        serializer.is_valid(raise_exception=True)
        serializer.save()
        item.refresh_from_db()
        self.assertEqual('the_new_tag', item.tags.get().tag)

        serializer = serializers.TaggedItemSerializer(
            instance=item,
            data={
                'tags': [{
                    'tag': 'the_third_tag',
                }]
            }
        )
        serializer.is_valid(raise_exception=True)
        serializer.save()
        item.refresh_from_db()
        self.assertEqual(1, item.tags.count())
        self.assertEqual('the_third_tag', item.tags.get().tag)

    def test_create_m2m_with_existing_related_objects(self):
        users = [
            models.User.objects.create(username='first user'),
            models.User.objects.create(username='second user'),
        ]
        users_data = serializers.UserSerializer(
            users,
            many=True
        ).data
        users_data.append({'username': 'third user'})
        data = {
            'name': 'Team',
            'members': users_data,
        }
        serializer = serializers.TeamSerializer(data=data)
        self.assertTrue(serializer.is_valid())
        team = serializer.save()

        # The serializer will not modify existing objects unless they
        # are already related
        self.assertEqual(3, team.members.count())
        self.assertEqual(5, models.User.objects.count())
        self.assertEqual('first user', team.members.first().username)

        # Update
        data = serializers.TeamSerializer(team).data
        data['members'].append({'username': 'fourth user'})
        serializer = serializers.TeamSerializer(team, data=data)
        self.assertTrue(serializer.is_valid())
        team = serializer.save()
        self.assertEqual(4, team.members.count())
        self.assertEqual(6, models.User.objects.count())
        self.assertEqual('fourth user', team.members.last().username)

    def test_create_fk_with_existing_related_object(self):
        user = models.User.objects.create(username='user one')
        profile = models.Profile.objects.create(user=user)
        avatar = models.Avatar.objects.create(
            profile=profile,
            image='image-0.png',
        )
        data = self.get_initial_data()
        data['profile']['avatars'][0]['pk'] = avatar.pk
        serializer = serializers.UserSerializer(data=data)
        self.assertTrue(serializer.is_valid())
        new_user = serializer.save()

        # The serializer will not modify existing objects unless they
        # are already related
        self.assertEqual(3, models.Avatar.objects.count())
        avatar.refresh_from_db()
        self.assertEqual('image-0.png', avatar.image)
        self.assertNotEqual(new_user.profile, profile)
        self.assertNotEqual(new_user.profile, avatar.profile)

    def test_create_with_existing_direct_fk_object(self):
        access_key = models.AccessKey.objects.create(
            key='the-key',
        )
        serializer = serializers.AccessKeySerializer(
            instance=access_key,
        )
        data = self.get_initial_data()
        data['profile']['access_key'] = serializer.data
        data['profile']['access_key']['key'] = 'new-key'
        serializer = serializers.UserSerializer(
            data=data,
        )
        self.assertTrue(serializer.is_valid())
        user = serializer.save()
        access_key.refresh_from_db()

        # The serializer will not modify existing objects unless they
        # are already related
        self.assertNotEqual(access_key, user.profile.access_key)
        self.assertEqual('the-key', access_key.key)

    def test_create_with_save_kwargs(self):
        data = self.get_initial_data()
        serializer = serializers.UserSerializer(data=data)
        serializer.is_valid(raise_exception=True)
        user = serializer.save(
            profile={
                'access_key': {'key': 'key2'},
                'sites': {'url': 'http://test.com'}
            },
        )
        self.assertEqual('key2', user.profile.access_key.key)
        sites = list(user.profile.sites.all())
        self.assertEqual('http://test.com', sites[0].url)
        self.assertEqual('http://test.com', sites[1].url)

    def test_create_with_save_kwargs_failed(self):
        data = self.get_initial_data()
        serializer = serializers.UserSerializer(data=data)
        serializer.is_valid(raise_exception=True)

        with self.assertRaises(TypeError):
            user = serializer.save(
                profile=None,
            )

    def test_custom_pk(self):
        data = {
            'username': 'username',
            'custompks': [{
                'slug': 'custom-key',
            }]
        }
        serializer = serializers.UserWithCustomPKSerializer(
            data=data,
        )
        self.assertTrue(serializer.is_valid())
        user = serializer.save()
        self.assertEqual('custom-key',
                         user.custompks.first().slug)
        data['custompks'].append({
            'slug': 'next-key',
        })
        data['custompks'][0]['slug'] = 'key2'
        serializer = serializers.UserWithCustomPKSerializer(
            data=data,
            instance=user,
        )
        self.assertTrue(serializer.is_valid())
        user = serializer.save()
        user.refresh_from_db()
        custompks = list(user.custompks.all())
        self.assertEqual(2, len(custompks))
        self.assertEqual('key2', custompks[0].slug)
        self.assertEqual('next-key', custompks[1].slug)
        self.assertEqual(2, models.CustomPK.objects.count())

    def get_another_initial_data(self):
        return {
            'username': 'test',
            'another_profile': {
                'another_access_key': {
                    'key': 'key',
                },
                'another_sites': [
                    {
                        'url': 'http://google.com',
                    },
                    {
                        'url': 'http://yahoo.com',
                    },
                ],
                'another_avatars': [
                    {
                        'image': 'image-1.png',
                    },
                    {
                        'image': 'image-2.png',
                    },
                ],
            },
        }

    def test_create_another_user_with_explicit_source(self):
        serializer = serializers.AnotherUserSerializer(
            data=self.get_another_initial_data())
        serializer.is_valid(raise_exception=True)
        user = serializer.save()
        self.assertIsNotNone(user)
        self.assertEqual(user.username, 'test')

        profile = user.anotherprofile
        self.assertIsNotNone(profile)
        self.assertIsNotNone(profile.access_key)
        self.assertEqual(profile.access_key.key, 'key')
        self.assertEqual(profile.sites.count(), 2)
        self.assertSetEqual(
            set(profile.sites.values_list('url', flat=True)),
            {'http://google.com', 'http://yahoo.com'}
        )
        self.assertEqual(profile.avatars.count(), 2)
        self.assertSetEqual(
            set(profile.avatars.values_list('image', flat=True)),
            {'image-1.png', 'image-2.png'}
        )
        # Check instances count
        self.assertEqual(models.User.objects.count(), 1)
        self.assertEqual(models.AnotherProfile.objects.count(), 1)
        self.assertEqual(models.Site.objects.count(), 2)
        self.assertEqual(models.AnotherAvatar.objects.count(), 2)
        self.assertEqual(models.AccessKey.objects.count(), 1)

    def test_update_another_user_with_explicit_source(self):
        serializer = serializers.AnotherUserSerializer(
            data=self.get_another_initial_data())
        serializer.is_valid(raise_exception=True)
        user = serializer.save()

        # Update
        user_pk = user.pk
        profile_pk = user.anotherprofile.pk

        serializer = serializers.AnotherUserSerializer(
            instance=user,
            data={
                'pk': user_pk,
                'username': 'new',
                'another_profile': {
                    'pk': profile_pk,
                    'another_access_key': None,
                    'another_sites': [
                        {
                            'url': 'http://new-site.com',
                        },
                    ],
                    'another_avatars': [
                        {
                            'pk': user.anotherprofile.avatars.earliest('pk').pk,
                            'image': 'old-image-1.png',
                        },
                        {
                            'image': 'new-image-1.png',
                        },
                        {
                            'image': 'new-image-2.png',
                        },
                    ],
                },
            },
        )

        serializer.is_valid(raise_exception=True)
        user = serializer.save()
        user.refresh_from_db()
        self.assertIsNotNone(user)
        self.assertEqual(user.pk, user_pk)
        self.assertEqual(user.username, 'new')

        profile = user.anotherprofile
        self.assertIsNotNone(profile)
        self.assertIsNone(profile.access_key)
        self.assertEqual(profile.pk, profile_pk)
        self.assertEqual(profile.sites.count(), 1)
        self.assertSetEqual(
            set(profile.sites.values_list('url', flat=True)),
            {'http://new-site.com'}
        )
        self.assertEqual(profile.avatars.count(), 3)
        self.assertSetEqual(
            set(profile.avatars.values_list('image', flat=True)),
            {'old-image-1.png', 'new-image-1.png', 'new-image-2.png'}
        )

        # Check instances count
        self.assertEqual(models.User.objects.count(), 1)
        self.assertEqual(models.AnotherProfile.objects.count(), 1)
        self.assertEqual(models.AnotherAvatar.objects.count(), 3)
        # Access key shouldn't be removed because it is FK
        self.assertEqual(models.AccessKey.objects.count(), 1)
        # Sites shouldn't be deleted either as it is M2M
        self.assertEqual(models.Site.objects.count(), 3)

    def test_create_with_html_input_data(self):
        """Serializer should not fail if request type is multipart
        """
        # DRF sets data to `QueryDict` when request type is `multipart`
        data = QueryDict('name=team')
        serializer = serializers.TeamSerializer(
            data=data
        )
        serializer.is_valid(raise_exception=True)
        team = serializer.save()

        self.assertTrue(models.Team.objects.filter(id=team.id).exists())
        self.assertEqual(team.name, 'team')

    def test_create_with_file(self):
        data = {
            'page.title': 'some page',
            'source': get_sample_file(name='sample name')
        }
        qdict = QueryDict('', mutable=True)
        qdict.update(data)

        serializer = serializers.DocumentSerializer(
            data=qdict
        )
        serializer.is_valid(raise_exception=True)
        doc = serializer.save()

        self.assertTrue(models.Document.objects.filter(pk=doc.pk).exists())
        self.assertEqual(doc.page.title, 'some page')

    def test_cannot_hijack_unrelated_objects(self):
        user = models.User.objects.create()
        profile = models.Profile.objects.create(user=user)
        data = self.get_initial_data()
        existing_profile_pk = profile.pk

        # Attempt to steal another user's profile
        data['profile']['pk'] = existing_profile_pk
        serializer = serializers.UserSerializer(data=data)
        serializer.is_valid(raise_exception=True)
        new_user = serializer.save()

        self.assertNotEqual(existing_profile_pk, data['profile']['pk'])
        profile.refresh_from_db()
        self.assertNotEqual(profile.user, new_user)


class WritableNestedModelSerializerIssuesTest(TestCase):
    def test_issue_86(self):
        serializer = serializers.I86GenreSerializer(data={
            'names': [
                {
                    'string': 'Genre'
                }
            ]
        })
        self.assertTrue(serializer.is_valid())
        instance = serializer.save()

        update_serializer = serializers.I86GenreSerializer(
            instance=instance,
            data={
                'id': instance.pk,
                'names': [
                    {
                        'id': instance.names.first().pk,
                        'string': 'Genre changed'
                    }
                ]
            }
        )
        self.assertTrue(update_serializer.is_valid())
        update_serializer.save()
        self.assertEqual(serializer.data['id'], update_serializer.data['id'])
        self.assertEqual(
<<<<<<< HEAD
            serializer.data['names'][0]['id'],
            update_serializer.data['names'][0]['id'])
=======
            serializer.data['names'][0]['id'], 
            update_serializer.data['names'][0]['id'])


class WritableNestedModelSerializerAPITest(APITestCase):
    def test_update_nested_included_in_response(self):
        serializer = serializers.UserSerializer(
            data=WritableNestedModelSerializerTest().get_initial_data()
        )
        serializer.is_valid(raise_exception=True)
        user = serializer.save()

        # Check instances count
        self.assertEqual(user.profile.avatars.count(), 2)

        # Add an avatar
        user_pk = user.pk
        profile_pk = user.profile.pk
        user_data = {
            'pk': user_pk,
            'username': 'new',
            'profile': {
                'pk': profile_pk,
                'avatars': [
                    {
                        'pk': user.profile.avatars.earliest('pk').pk,
                        'image': 'old-image-1.png',
                    },
                    {
                        'image': 'new-image-1.png',
                    },
                    {
                        'image': 'new-image-2.png',
                    },
                ],
            },
        }

        update_serializer = serializers.UserSerializer(
            data=user_data,
            partial=True
        )
        update_serializer.is_valid(raise_exception=True)
        user = update_serializer.save()
        self.assertEqual(user.profile.avatars.count(), 3)
>>>>>>> 726a6d5b
<|MERGE_RESOLUTION|>--- conflicted
+++ resolved
@@ -955,11 +955,7 @@
         update_serializer.save()
         self.assertEqual(serializer.data['id'], update_serializer.data['id'])
         self.assertEqual(
-<<<<<<< HEAD
             serializer.data['names'][0]['id'],
-            update_serializer.data['names'][0]['id'])
-=======
-            serializer.data['names'][0]['id'], 
             update_serializer.data['names'][0]['id'])
 
 
@@ -1003,5 +999,4 @@
         )
         update_serializer.is_valid(raise_exception=True)
         user = update_serializer.save()
-        self.assertEqual(user.profile.avatars.count(), 3)
->>>>>>> 726a6d5b
+        self.assertEqual(user.profile.avatars.count(), 3)