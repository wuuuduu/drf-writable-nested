--- conflicted
+++ resolved
@@ -1,8 +1,5 @@
-<<<<<<< HEAD
+import uuid
 from rest_framework.exceptions import ValidationError
-=======
-import uuid
->>>>>>> ffc732c8
 from django.test import TestCase
 
 from . import (
@@ -243,6 +240,7 @@
                         'image': 'new-image-1.png',
                     },
                 ],
+                'messages': []
             }
         )
 
